#  Raymond Kirk (Tunstill) Copyright (c) 2020
#  Email: ray.tunstill@gmail.com

import cv2
import numpy as np
import rospy 
from visualization_msgs.msg import Marker, MarkerArray

__all__ = ["Visualiser"]

_COLORS = np.array([0.000, 0.447, 0.741, 0.850, 0.325, 0.098, 0.929, 0.694, 0.125, 0.494, 0.184, 0.556, 0.466, 0.674,
                    0.188, 0.301, 0.745, 0.933, 0.635, 0.078, 0.184, 0.300, 0.300, 0.300, 0.600, 0.600, 0.600, 1.000,
                    0.000, 0.000, 1.000, 0.500, 0.000, 0.749, 0.749, 0.000, 0.000, 1.000, 0.000, 0.000, 0.000, 1.000,
                    0.667, 0.000, 1.000, 0.333, 0.333, 0.000, 0.333, 0.667, 0.000, 0.333, 1.000, 0.000, 0.667, 0.333,
                    0.000, 0.667, 0.667, 0.000, 0.667, 1.000, 0.000, 1.000, 0.333, 0.000, 1.000, 0.667, 0.000, 1.000,
                    1.000, 0.000, 0.000, 0.333, 0.500, 0.000, 0.667, 0.500, 0.000, 1.000, 0.500, 0.333, 0.000, 0.500,
                    0.333, 0.333, 0.500, 0.333, 0.667, 0.500, 0.333, 1.000, 0.500, 0.667, 0.000, 0.500, 0.667, 0.333,
                    0.500, 0.667, 0.667, 0.500, 0.667, 1.000, 0.500, 1.000, 0.000, 0.500, 1.000, 0.333, 0.500, 1.000,
                    0.667, 0.500, 1.000, 1.000, 0.500, 0.000, 0.333, 1.000, 0.000, 0.667, 1.000, 0.000, 1.000, 1.000,
                    0.333, 0.000, 1.000, 0.333, 0.333, 1.000, 0.333, 0.667, 1.000, 0.333, 1.000, 1.000, 0.667, 0.000,
                    1.000, 0.667, 0.333, 1.000, 0.667, 0.667, 1.000, 0.667, 1.000, 1.000, 1.000, 0.000, 1.000, 1.000,
                    0.333, 1.000, 1.000, 0.667, 1.000, 0.333, 0.000, 0.000, 0.500, 0.000, 0.000, 0.667, 0.000, 0.000,
                    0.833, 0.000, 0.000, 1.000, 0.000, 0.000, 0.000, 0.167, 0.000, 0.000, 0.333, 0.000, 0.000, 0.500,
                    0.000, 0.000, 0.667, 0.000, 0.000, 0.833, 0.000, 0.000, 1.000, 0.000, 0.000, 0.000, 0.167, 0.000,
                    0.000, 0.333, 0.000, 0.000, 0.500, 0.000, 0.000, 0.667, 0.000, 0.000, 0.833, 0.000, 0.000, 1.000,
                    0.000, 0.000, 0.000, 0.143, 0.143, 0.143, 0.857, 0.857, 0.857, 1.000, 1.000, 1.000]
                   ).astype(np.float32).reshape(-1, 3)

def color_to_int(color):
    color = color * 255
    int_color = (int(color[0]),int(color[1]), int(color[2]))
    return int_color

def rgb_to_hls(red, green, blue):
    max_channel_value = max(red, green, blue)
    min_channel_value = min(red, green, blue)
    lightness = (min_channel_value + max_channel_value) / 2.0
    if min_channel_value == max_channel_value:
        return 0.0, lightness, 0.0
    if lightness <= 0.5:
        saturation = (max_channel_value - min_channel_value) / (max_channel_value + min_channel_value)
    else:
        saturation = (max_channel_value - min_channel_value) / (2.0 - max_channel_value - min_channel_value)
    rc = (max_channel_value - red) / (max_channel_value - min_channel_value)
    gc = (max_channel_value - green) / (max_channel_value - min_channel_value)
    bc = (max_channel_value - blue) / (max_channel_value - min_channel_value)
    if red == max_channel_value:
        hue = bc - gc
    elif green == max_channel_value:
        hue = 2.0 + rc - bc
    else:
        hue = 4.0 + gc - rc
    hue = (hue / 6.0) % 1.0
    return hue, lightness, saturation


def hls_to_rgb(hue, lightness, saturation):
    def _v(m_1, m_2, hue_v):
        hue_v = hue_v % 1.0
        if hue_v < (1.0 / 6.0):
            return m_1 + (m_2 - m_1) * hue_v * 6.0
        if hue_v < 0.5:
            return m_2
        if hue_v < (2.0 / 3.0):
            return m_1 + (m_2 - m_1) * ((2.0 / 3.0) - hue_v) * 6.0
        return m_1

    if saturation == 0.0:
        return lightness, lightness, lightness
    if lightness <= 0.5:
        m2 = lightness * (1.0 + saturation)
    else:
        m2 = lightness + saturation - (lightness * saturation)
    m1 = 2.0 * lightness - m2
    return _v(m1, m2, hue + (1.0 / 3.0)), _v(m1, m2, hue), _v(m1, m2, hue - (1.0 / 3.0))


def random_color(rgb=False, maximum=255):
    """
    Args:
        rgb (bool): whether to return RGB colors or BGR colors.
        maximum (int): either 255 or 1

    Returns:
        ndarray: a vector of 3 numbers
    """
    idx = np.random.randint(0, len(_COLORS))
    ret = _COLORS[idx] * maximum
    if not rgb:
        ret = ret[::-1]
    return ret


class GenericMask:
    def __init__(self, mask_or_polygons, height, width):
        self._mask = self._polygons = None
        self.height = height
        self.width = width

        m = mask_or_polygons

        if isinstance(m, list):
            self._polygons = [np.asarray(x).reshape(-1) for x in m]
            return

        if isinstance(m, np.ndarray):  # assumed to be a binary mask
            assert m.shape[1] != 2, m.shape
            assert m.shape == (height, width), m.shape
            self._mask = m.astype("uint8")
            return

        raise ValueError("GenericMask cannot handle object {} of type '{}'".format(m, type(m)))

    @property
    def polygons(self):
        if self._polygons is None:
            mask = np.ascontiguousarray(self._mask)
            res = cv2.findContours(mask.astype("uint8"), cv2.RETR_CCOMP, cv2.CHAIN_APPROX_NONE)
            hierarchy = res[-1]
            if hierarchy is None:  # empty mask
                return [], False
            has_holes = (hierarchy.reshape(-1, 4)[:, 3] >= 0).sum() > 0
            res = res[-2]
            res = [x.flatten() for x in res]
            res = [x for x in res if len(x) >= 6]
            self._polygons = res
        return self._polygons


class Visualiser:
    def __init__(self, img_rgb):
        self.img = np.asarray(img_rgb).clip(0, 255).astype(np.uint8)
        self.height, self.width = self.img.shape[:2]

        # Layers of the final visualisation
        self._overlay = np.zeros(self.img.shape) - 1  # -1 is the invalid overlay value
        self._text = np.zeros(self.img.shape) - 1

        self._min_text_height = 10
        self._max_text_height = self.img.shape[0] // 4

    def draw_detections_message(self, message):
        boxes = []
        masks = []
        labels = []
        assigned_colors = None
        alpha = 0.5

        for detection in message.objects:
            boxes.append([detection.roi.x1, detection.roi.y1, detection.roi.x2, detection.roi.y2])
            xyxy_abs = list(zip(detection.seg_roi.x, detection.seg_roi.y))
            masks.append(GenericMask([xyxy_abs], self.height, self.width))
            reid_class = " (" + str(np.asarray(detection.reid_logits).argmax()) + ") " if detection.reid_logits else ""
<<<<<<< HEAD
            if detection.track_id >=0:
                labels.append("{}{}".format(detection.class_name, detection.track_id))
            else:
                labels.append('')
=======
            if detection.track_id != -1:
                labels.append("{} {}".format(detection.track_id, detection.class_name))
            else:
                labels.append("{}".format(detection.class_name))
>>>>>>> 0c9c0ae8

        self.overlay_instances(boxes, labels, masks, assigned_colors, alpha, message.objects)

    def overlay_instances(self, boxes=None, labels=None, masks=None, assigned_colors=None, alpha=0.5, detections=None):
        num_instances = None
        if boxes is not None:
            boxes = self._convert_boxes(boxes)
            num_instances = len(boxes)
        if masks is not None:
            masks = self._convert_masks(masks)
            if num_instances:
                assert len(masks) == num_instances
            else:
                num_instances = len(masks)

        if labels is not None:
            assert len(labels) == num_instances
        if assigned_colors is None:
            assigned_colors = [random_color(rgb=True, maximum=1) for _ in range(num_instances)]
        if num_instances == 0:
            return

        # Display largest to smallest (less occlusion)
        areas = None
        if boxes is not None:
            areas = np.prod(boxes[:, 2:] - boxes[:, :2], axis=1)

        if areas is not None:
            sorted_idxs = np.argsort(-areas).tolist()
            boxes = boxes[sorted_idxs] if boxes is not None else None
            labels = [labels[k] for k in sorted_idxs] if labels is not None else None
            masks = [masks[idx] for idx in sorted_idxs] if masks is not None else None
            assigned_colors = [assigned_colors[idx] for idx in sorted_idxs]
            detections = [detections[idx] for idx in sorted_idxs]

        for i in range(num_instances):
            if detections[i].track_id>=0:
                color = _COLORS[detections[i].track_id % len(_COLORS)]
            else:
                color=(0,1,0)

            self.draw_box(boxes[i], edge_color=color)

            if masks is not None:
                for segment in masks[i].polygons:
                    self.draw_polygon(segment.reshape(-1, 2), color, alpha=alpha)

            if labels is not None:
                lighter_color = self._change_color_brightness(color, brightness_factor=0.7)
                self.draw_text_for_box(labels[i], bbox=boxes[i], color=lighter_color, thickness=2)

    def get_image(self, overlay_alpha=0.5):
        canvas = self.img.copy()
        overlay_valid = np.where(self._overlay != -1)
        canvas[overlay_valid] = (canvas[overlay_valid] * (1 - overlay_alpha)) + (self._overlay[overlay_valid] *
                                                                                 overlay_alpha)
        text_valid = np.where(self._text != -1)
        canvas[text_valid] = self._text[text_valid]
        return canvas

    """
    Primitive drawing functions:
    """

    def draw_text_for_box(self, text, bbox, font_scale=None, color=None, origin="above top left", thickness=1,
            bbox_scale=1.0 / 8.0):
        # If box height is passed scale relative to box height * font_scale
        font = cv2.FONT_HERSHEY_COMPLEX

        x0, y0, x1, y1 = bbox
        bbox_height = y1 - y0

        # Use 1/8th bbox or min as min_text_height
        text_height = min(max(self._min_text_height, bbox_height * bbox_scale), self._max_text_height)

        if not font_scale:
            # apt version of opencv doesn't have this function
            if hasattr(cv2, "getFontScaleFromHeight"):
                font_scale = cv2.getFontScaleFromHeight(font, int(text_height), thickness)
            else:  # Reasonable default for cv2.FONT_HERSHEY_COMPLEX
                font_ascii = (9 + 12 * 16) + (16 << 8) + (32 << 8)
                font_base_line = font_ascii & 15
                font_cap_line = (font_ascii >> 4) & 15
                font_scale = (int(text_height) - (thickness + 1) / 2.0) / (font_cap_line + font_base_line)

        (label_width, label_height), baseline = cv2.getTextSize(text, font, font_scale, thickness)
        pad = 0.7
        box_pad = min(int((1 - pad) * label_width), int((1 - pad) * label_height))
        label_height += box_pad
        position = (x0 if "left" in origin else x1, y0 if "top" in origin else y1 - label_height - box_pad)
        if "above" in origin:
            position = (position[0], position[1] - label_height - box_pad)
        elif "below" in origin:
            position = (position[0], position[1] + label_height + box_pad)
        self.draw_text(text, position, font_scale, color, font, thickness)

    def draw_text(self, text, position, font_scale=1.0, color=None, font=None, thickness=1):
        if color is None:
            color = np.asarray((1.0, 1.0, 1.0))

        color = np.maximum(list(color), 0.2)
        color[np.argmax(color)] = max(0.8, np.max(color))
        color = tuple(int(i * 255) for i in color)
        position = tuple(int(i) for i in position)

        if font is None:
            font = cv2.FONT_HERSHEY_COMPLEX

        scale = font_scale
        (label_width, label_height), baseline = cv2.getTextSize(text, font, scale, thickness)

        pad = 0.7
        box_pad = min(int((1 - pad) * label_width), int((1 - pad) * label_height))
        box_cords = (position[0], position[1],
                     position[0] + label_width + (box_pad * 2), position[1] + label_height + (box_pad * 2))
        self.draw_box(box_cords, np.asarray((0, 0, 0)), fill=True)

        position = (position[0] + box_pad, position[1] + box_pad + label_height)
<<<<<<< HEAD
        cv2.putText(self._text, text, position,font,scale,color)

=======
        cv2.putText(self._text, text, position, font, scale, color, 1, cv2.LINE_AA)
>>>>>>> 0c9c0ae8

    def draw_box(self, box_coord, edge_color, fill=False):

        x0, y0, x1, y1 = [int(i) for i in box_coord]
        line_width = -1 if fill else 2
        edge_color = color_to_int(edge_color)
        cv2.rectangle(self._overlay, (x0, y0), (x1, y1), edge_color, line_width)

    def draw_polygon(self, segment, color, edge_color=None, alpha=0.5):
        if edge_color is None:
            # Edge is brighter
            edge_color = np.asarray(self._change_color_brightness(color, brightness_factor=0.7))

        color = color_to_int(color)
        edge_color = color_to_int(edge_color)
        edge_thickness = 2
        segment = segment.reshape((-1, 1, 2))
        cv2.fillPoly(self._overlay, segment, color)
        cv2.polylines(self._overlay, segment, False, edge_color, edge_thickness)

    """
    Internal methods:
    """

    def _change_color_brightness(self, color, brightness_factor):
        assert brightness_factor >= -1.0 and brightness_factor <= 1.0
        polygon_color = rgb_to_hls(*list(color))
        modified_lightness = polygon_color[1] + (brightness_factor * polygon_color[1])
        modified_lightness = 0.0 if modified_lightness < 0.0 else modified_lightness
        modified_lightness = 1.0 if modified_lightness > 1.0 else modified_lightness
        modified_color = hls_to_rgb(polygon_color[0], modified_lightness, polygon_color[2])
        return modified_color

    def _convert_boxes(self, boxes):
        return np.asarray(boxes)

    def _convert_masks(self, masks_or_polygons):
        m = masks_or_polygons
        ret = []
        for x in m:
            if isinstance(x, GenericMask):
                ret.append(x)
            else:
                ret.append(GenericMask(x, self.height, self.width))
        return ret

class MarkerGenerator:
    def create_markers(self, detections, frame):
        self.markerArray = MarkerArray()
        id = 0
        id_t = 1
        for detection in detections.objects:
            marker = Marker()
            marker.header.frame_id = "/perception_link"
            marker.type = marker.SPHERE
            marker.action = marker.ADD
            marker.scale.x = detection.size.x
            marker.scale.y = detection.size.z
            marker.scale.z = detection.size.y
            marker.color.a = 0.8
            if detection.track_id != -1:
                marker.color.r = 1.0
            else:
                marker.color.g = 1.0
            marker.pose.orientation.w = 1.0
            marker.pose.position.x = detection.pose.position.x
            marker.pose.position.y = detection.pose.position.y
            marker.pose.position.z = detection.pose.position.z
            marker.lifetime = rospy.Duration(0.2)
            marker.id = id
            #TEXT
            if detection.track_id != -1:
                text = Marker()
                text.header.frame_id = "/perception_link"
                text.type = marker.TEXT_VIEW_FACING
                text.action = marker.ADD
                text.scale.x = 0.05
                text.scale.y = 0.05
                text.scale.z = 0.05
                text.color.a = 0.8
                text.pose.orientation.w = 1.0
                text.pose.position.x = detection.pose.position.x
                text.pose.position.y = detection.pose.position.y + detection.size.y + 0.01 
                text.pose.position.z = detection.pose.position.z
                text.lifetime = rospy.Duration(0.2)
                text.text = str(detection.track_id)
                text.id = id_t                
                self.markerArray.markers.append(text)
                id_t += 2
            id += 2
            self.markerArray.markers.append(marker)
    def get_markers(self):
        return self.markerArray<|MERGE_RESOLUTION|>--- conflicted
+++ resolved
@@ -151,17 +151,11 @@
             xyxy_abs = list(zip(detection.seg_roi.x, detection.seg_roi.y))
             masks.append(GenericMask([xyxy_abs], self.height, self.width))
             reid_class = " (" + str(np.asarray(detection.reid_logits).argmax()) + ") " if detection.reid_logits else ""
-<<<<<<< HEAD
             if detection.track_id >=0:
                 labels.append("{}{}".format(detection.class_name, detection.track_id))
             else:
                 labels.append('')
-=======
-            if detection.track_id != -1:
-                labels.append("{} {}".format(detection.track_id, detection.class_name))
-            else:
-                labels.append("{}".format(detection.class_name))
->>>>>>> 0c9c0ae8
+
 
         self.overlay_instances(boxes, labels, masks, assigned_colors, alpha, message.objects)
 
@@ -280,12 +274,8 @@
         self.draw_box(box_cords, np.asarray((0, 0, 0)), fill=True)
 
         position = (position[0] + box_pad, position[1] + box_pad + label_height)
-<<<<<<< HEAD
         cv2.putText(self._text, text, position,font,scale,color)
 
-=======
-        cv2.putText(self._text, text, position, font, scale, color, 1, cv2.LINE_AA)
->>>>>>> 0c9c0ae8
 
     def draw_box(self, box_coord, edge_color, fill=False):
 
