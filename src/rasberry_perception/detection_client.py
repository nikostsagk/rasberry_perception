--- conflicted
+++ resolved
@@ -93,13 +93,11 @@
             self.detections_vis_pub = rospy.Publisher(self.namespace + "/vis/detection/image_raw", Image, queue_size=1)
             self.detections_vis_info_pub = rospy.Publisher(self.namespace + "/vis/detection/camera_info", CameraInfo,
                                                            queue_size=1)
-<<<<<<< HEAD
-=======
 
             #Marker Publisher
             self.vis_marker_pub = rospy.Publisher(self.namespace + "/vis/markers", MarkerArray)
 
->>>>>>> 31fd0bfb
+
             # Worker thread to do the heavy lifting of the detections visualisation
             self.publisher_tasks = WorkerTaskQueue(num_workers=2, max_size=2, discard=True)
             rospy.on_shutdown(self.on_shutdown)
